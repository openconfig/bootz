--- conflicted
+++ resolved
@@ -21,11 +21,8 @@
     visibility = ["//visibility:public"],
     deps = [
         "//proto:bootz",
-<<<<<<< HEAD
         "//common/signature",
-=======
         "//common/types",
->>>>>>> 74e48265
         "@com_github_golang_glog//:glog",
         "@openconfig_gnmi//errlist",
         "@openconfig_gnsi//authz",
