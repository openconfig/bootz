<<<<<<< HEAD
// Service that receives bootstrap requests and responds with the relevant data.
=======
// Copyright 2023 Google LLC
//
// Licensed under the Apache License, Version 2.0 (the "License");
// you may not use this file except in compliance with the License.
// You may obtain a copy of the License at
//
//     https://www.apache.org/licenses/LICENSE-2.0
//
// Unless required by applicable law or agreed to in writing, software
// distributed under the License is distributed on an "AS IS" BASIS,
// WITHOUT WARRANTIES OR CONDITIONS OF ANY KIND, either express or implied.
// See the License for the specific language governing permissions and
// limitations under the License.

>>>>>>> ba45cdb2
package service

import (
	"context"
	"crypto/tls"

	"github.com/openconfig/bootz/proto/bootz"
	"github.com/openconfig/gnmi/errlist"
	"google.golang.org/grpc/codes"
	"google.golang.org/grpc/status"

	log "github.com/golang/glog"
)

// OVList is a mapping of control card serial number to ownership voucher.
type OVList map[string]string

// KeyPair is a struct containing PEM-encoded certificates and private keys.
type KeyPair struct {
	Cert string
	Key  string
}

// SecurityArtifacts contains all KeyPairs and OVs needed for the Bootz Server.
// Currently, RSA is the only encryption standard supported by these artifacts.
type SecurityArtifacts struct {
	// The Ownership Certificate is an x509 certificate/private key pair signed by the PDC.
	// The certificate is presented to the device during bootstrapping and is used to validate the Ownership Voucher.
	OC *KeyPair
	// The Pinned Domain Certificate is an x509 certificate/private key pair which acts as a certificate authority on the owner's side.
	// This certificate is included in OVs and is also used to generate a server TLS Cert in this implementation.
	PDC *KeyPair
	// The Vendor CA represents a certificate authority on the vendor side. This CA signs Ownership Vouchers which are verified by the device.
	VendorCA *KeyPair
	// Ownership Vouchers are a list of PKCS7 messages signed by the Vendor CA. There is one per control card.
	OV OVList
	// The TLSKeypair is a TLS certificate used to secure connections between device and server. It is derived from the Pinned Domain Cert.
	TLSKeypair *tls.Certificate
}

// EntityLookup provides a way to resolve chassis and control cards
// in the EntityManager.
type EntityLookup struct {
	Manufacturer string
	SerialNumber string
}

// ChassisEntity provides the mode that the system is currently
// configured.
type ChassisEntity struct {
	BootMode bootz.BootMode
}

// EntityManager maintains the entities and their states.
type EntityManager interface {
	ResolveChassis(*EntityLookup) (*ChassisEntity, error)
	GetBootstrapData(*EntityLookup, *bootz.ControlCard) (*bootz.BootstrapDataResponse, error)
	SetStatus(*bootz.ReportStatusRequest) error
	Sign(*bootz.GetBootstrapDataResponse, *EntityLookup, string) error
}

// Service represents the server and entity manager.
type Service struct {
	bootz.UnimplementedBootstrapServer
	em EntityManager
}

func (s *Service) GetBootstrapData(ctx context.Context, req *bootz.GetBootstrapDataRequest) (*bootz.GetBootstrapDataResponse, error) {
	log.Infof("=============================================================================")
	log.Infof("==================== Received request for bootstrap data ====================")
	log.Infof("=============================================================================")
	if len(req.ChassisDescriptor.ControlCards) == 0 {
		return nil, status.Errorf(codes.InvalidArgument, "request must include at least one control card")
	}
	log.Infof("Requesting for %v chassis %v", req.ChassisDescriptor.Manufacturer, req.ChassisDescriptor.SerialNumber)
	lookup := &EntityLookup{
		Manufacturer: req.ChassisDescriptor.Manufacturer,
		SerialNumber: req.ChassisDescriptor.SerialNumber,
	}
	// Validate the chassis can be serviced
	chassis, err := s.em.ResolveChassis(lookup)

	if err != nil {
		return nil, status.Errorf(codes.InvalidArgument, "failed to resolve chassis to inventory %+v", req.ChassisDescriptor)
	}
	log.Infof("Verified server can resolve chassis")

	// If chassis can only be booted into secure mode then return error
	if chassis.BootMode == bootz.BootMode_BOOT_MODE_SECURE && req.Nonce == "" {
		return nil, status.Errorf(codes.InvalidArgument, "chassis requires secure boot only")
	}

	// Iterate over the control cards and fetch data for each card.
	var errs errlist.List

	log.Infof("=============================================================================")
	log.Infof("==================== Fetching data for each control card ====================")
	log.Infof("=============================================================================")
	var responses []*bootz.BootstrapDataResponse
	for _, v := range req.ChassisDescriptor.ControlCards {
		bootdata, err := s.em.GetBootstrapData(lookup, v)
		if err != nil {
			errs.Add(err)
			log.Infof("Error occurred while retrieving data for Serial Number %v", v.SerialNumber)
		}
		responses = append(responses, bootdata)
	}
	if errs.Err() != nil {
		return nil, errs.Err()
	}
	log.Infof("Successfully fetched data for each control card")
	log.Infof("=============================================================================")

	resp := &bootz.GetBootstrapDataResponse{
		SignedResponse: &bootz.BootstrapDataSigned{
			Responses: responses,
		},
	}
	log.Infof("Response set")

	// Sign the response if Nonce is provided.
	if req.Nonce != "" {
		log.Infof("=============================================================================")
		log.Infof("====================== Signing the response with nonce ======================")
		log.Infof("=============================================================================")
		resp.SignedResponse.Nonce = req.Nonce
		if err := s.em.Sign(resp, lookup, req.GetControlCardState().GetSerialNumber()); err != nil {
			return nil, status.Errorf(codes.Internal, "failed to sign bootz response")
		}
		log.Infof("Signed with nonce")
	}
	log.Infof("Returning response")
	return resp, nil
}

func (s *Service) ReportStatus(ctx context.Context, req *bootz.ReportStatusRequest) (*bootz.EmptyResponse, error) {
	log.Infof("=============================================================================")
	log.Infof("========================== Status report received ===========================")
	log.Infof("=============================================================================")
	return &bootz.EmptyResponse{}, s.em.SetStatus(req)
}

// SetDeviceConfiguration is a public API for allowing the device configuration to be set for each device the
// will be responsible for configuring.  This will be only availble for testing.
func (s *Service) SetDeviceConfiguration(ctx context.Context) error {
	return status.Errorf(codes.Unimplemented, "Unimplemented")
}

// New creates a new service.
func New(em EntityManager) *Service {
	return &Service{
		em: em,
	}
}<|MERGE_RESOLUTION|>--- conflicted
+++ resolved
@@ -1,6 +1,3 @@
-<<<<<<< HEAD
-// Service that receives bootstrap requests and responds with the relevant data.
-=======
 // Copyright 2023 Google LLC
 //
 // Licensed under the Apache License, Version 2.0 (the "License");
@@ -15,7 +12,7 @@
 // See the License for the specific language governing permissions and
 // limitations under the License.
 
->>>>>>> ba45cdb2
+// Service that receives bootstrap requests and responds with the relevant data.
 package service
 
 import (
