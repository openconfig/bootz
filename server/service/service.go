--- conflicted
+++ resolved
@@ -20,7 +20,6 @@
 	"crypto"
 	"crypto/tls"
 	"crypto/x509"
-	"fmt"
 
 	"github.com/openconfig/gnmi/errlist"
 	"google.golang.org/grpc/codes"
@@ -166,13 +165,8 @@
 		log.Infof("=============================================================================")
 		log.Infof("====================== Signing the response with nonce ======================")
 		log.Infof("=============================================================================")
-<<<<<<< HEAD
-		if err := s.em.Sign(resp, lookup, req.GetControlCardState().GetSerialNumber()); err != nil {
-			return nil, status.Errorf(codes.Internal, fmt.Sprintf("failed to sign bootz response: %v", err))
-=======
 		if err := s.em.Sign(ctx, resp, lookup, req.GetControlCardState().GetSerialNumber()); err != nil {
 			return nil, err
->>>>>>> 572e06a2
 		}
 		log.Infof("Signed with nonce")
 	}
