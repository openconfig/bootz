--- conflicted
+++ resolved
@@ -160,44 +160,9 @@
 	if controllerCard != nil {
 		serial = controllerCard.GetSerialNumber()
 	}
-<<<<<<< HEAD
-	if !fixedChassis {
-		serial = controllerCard.SerialNumber
-	}
-	// Check if the controller card and related chassis can be solved.
-	var chassis *epb.Chassis
-	found := false
-	m.mu.Lock()
-	defer m.mu.Unlock()
-	log.Infof("Fetching data for controller card/chassis %v", serial)
-	if fixedChassis {
-		chassis, found = m.chassisInventory[*el]
-		if !found { // fixed chassis must have serial
-			return nil, status.Errorf(codes.NotFound, "could not find fixed chassis with serial#: %s and manufacturer: %s", chassis.SerialNumber, chassis.Manufacturer)
-		}
-	} else {
-		found = false
-	out:
-		for _, ch := range m.chassisInventory {
-			for _, c := range ch.GetControllerCards() {
-				if c.GetSerialNumber() == controllerCard.GetSerialNumber() { //&& c.GetPartNumber() == controllerCard.PartNumber {
-					if ch.Manufacturer != el.Manufacturer {
-						continue
-					}
-					chassis = ch
-					found = true
-					break out
-				}
-			}
-		}
-		if !found {
-			return nil, status.Errorf(codes.NotFound, "could not find controller card with serial# %s", serial)
-		}
-=======
 	chassis, err := m.lookupChassis(lookup, controllerCard.GetSerialNumber())
 	if err != nil {
 		return nil, err
->>>>>>> 572e06a2
 	}
 	log.Infof("Control card located in inventory")
 	// TODO: for now add status for the controller card. We may need to move all runtime info to bootz service.
