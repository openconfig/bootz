--- conflicted
+++ resolved
@@ -13,7 +13,6 @@
 	"os"
 	"path/filepath"
 	"sync"
-	//"strings"
 	"crypto/tls"
 
 	"github.com/openconfig/bootz/proto/bootz"
@@ -89,11 +88,10 @@
 	if controllerCard.SerialNumber == "" {
 		return nil, status.Errorf(codes.InvalidArgument, "no serial number provided")
 	}
-<<<<<<< HEAD
-
 	// check if the controller card and related chassis can be solved
 	m.mu.Lock()
 	defer m.mu.Unlock()
+	log.Infof("Fetching data for %v", controllerCard.SerialNumber)
 	ch, ok := m.chassisInventory[*chassis]
 	if !ok {
 		return nil, status.Errorf(codes.NotFound, "could not find chassis with serial#: %s and manufacturer: %s", chassis.SerialNumber, chassis.Manufacturer)
@@ -114,11 +112,6 @@
 	bootCfg, err := populateBootConfig(ch.GetConfig().GetBootConfig())
 	if err != nil {
 		return nil, err
-=======
-	log.Infof("Fetching data for %v", c.SerialNumber)
-	if _, ok := m.controlCardStatuses[c.GetSerialNumber()]; !ok {
-		return nil, status.Errorf(codes.NotFound, "control card %v not found in inventory", c.GetSerialNumber())
->>>>>>> 4f4a07b5
 	}
 	log.Infof("Control card located in inventory")
 
@@ -208,19 +201,14 @@
 }
 
 // Sign unmarshals the SignedResponse bytes then generates a signature from its Ownership Certificate private key.
-<<<<<<< HEAD
 func (m *InMemoryEntityManager) Sign(resp *bootz.GetBootstrapDataResponse, chassis *service.EntityLookup, controllerCard string) error {
 	// get security artifacts for the device
 	secArtifact, err := parseSecurityArtifacts(m.defaults.ArtifactDir)
 	if err != nil {
 		return status.Errorf(codes.Internal, "unable to load keys: %v", err)
 	}
+	log.Infof("Decoding the OC private key...")
 	block, _ := pem.Decode([]byte(secArtifact.OC.Key))
-=======
-func (m *InMemoryEntityManager) Sign(resp *bootz.GetBootstrapDataResponse, serial string) error {
-	log.Infof("Decoding the OC private key...")
-	block, _ := pem.Decode([]byte(m.artifacts.OC.Key))
->>>>>>> 4f4a07b5
 	if block == nil {
 		return status.Errorf(codes.Internal, "unable to decode OC private key")
 	}
@@ -261,12 +249,8 @@
 	log.Infof("OV populated")
 
 	// Populate the OC
-<<<<<<< HEAD
 	resp.OwnershipCertificate = []byte(secArtifact.OC.Cert)
-=======
-	resp.OwnershipCertificate = []byte(m.artifacts.OC.Cert)
 	log.Infof("OC populated")
->>>>>>> 4f4a07b5
 	return nil
 }
 
