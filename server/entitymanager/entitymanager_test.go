--- conflicted
+++ resolved
@@ -576,10 +576,7 @@
 	},
 	}
 
-<<<<<<< HEAD
-	em, _ := New("")
-	em.chassisInventory[service.EntityLookup{Manufacturer: "Cisco", ChassisSerialNumber: "123"}] = &chassis
-=======
+
 	em, err := New("")
 	if err != nil {
 		t.Fatalf("unable to create entitymanager: %v", err)
@@ -591,7 +588,6 @@
 		},
 	}
 	em.chassisInventory[service.EntityLookup{Manufacturer: "Cisco", SerialNumber: "123"}] = &chassis
->>>>>>> b630cb85
 
 	for _, test := range tests {
 		t.Run(test.desc, func(t *testing.T) {
