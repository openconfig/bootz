// Bootz server reference implementation.
//
// The bootz server will provide a simple file based bootstrap
// implementation for devices.  The service can be extended by
// provding your own implementation of the entity manager.
package main

import (
	"flag"
<<<<<<< HEAD
	"net"
	"fmt"

	"github.com/labstack/gommon/log"
=======
	"fmt"
	"net"

>>>>>>> 2aa3219c
	"github.com/openconfig/bootz/proto/bootz"
	"github.com/openconfig/bootz/server/entitymanager"
	"github.com/openconfig/bootz/server/service"
	"github.com/openconfig/bootz/server/fileentitymanager"
	"google.golang.org/grpc"

	log "github.com/golang/glog"
)

var (
<<<<<<< HEAD
	address = flag.String("address", "127.0.0.1:8999", "The address where the bootzserver will listen")
)

func main() {
	em := fileentitymanager.New("config_file+test")
	lis, err := net.Listen("tcp", *address)
	if err != nil {
		panic(fmt.Sprintf("failed to listen: %v", err))
=======
	port = flag.String("port", "", "The port to start the Bootz server on localhost")
)

func main() {
	flag.Parse()

	if *port == "" {
		log.Exitf("no port selected. specify with the -port flag")
	}
	em := entitymanager.New()
	c := service.New(em)
	s := grpc.NewServer()

	lis, err := net.Listen("tcp", fmt.Sprintf("localhost:%v", *port))
	if err != nil {
		log.Exitf("Error listening on port: %v", err)
	}
	log.Infof("Listening on %s", lis.Addr())
	bootz.RegisterBootstrapServer(s, c)
	err = s.Serve(lis)
	if err != nil {
		log.Exitf("Error serving grpc: %v", err)
>>>>>>> 2aa3219c
	}
	bootzService:=service.New(em); 
	grpcSrv := grpc.NewServer()
	grpcSrv.RegisterService(&bootz.Bootstrap_ServiceDesc, bootzService)
	go func() {
		err:=grpcSrv.Serve(lis); if err != nil {
			log.Errorf("Failed to start server: %w", err)
		}
	}()
	//grpcSrv.GracefulStop()

}<|MERGE_RESOLUTION|>--- conflicted
+++ resolved
@@ -7,36 +7,20 @@
 
 import (
 	"flag"
-<<<<<<< HEAD
 	"net"
 	"fmt"
 
-	"github.com/labstack/gommon/log"
-=======
-	"fmt"
-	"net"
-
->>>>>>> 2aa3219c
+	//"github.com/labstack/gommon/log"
 	"github.com/openconfig/bootz/proto/bootz"
+	//"github.com/openconfig/bootz/server/entitymanager"
+	"github.com/openconfig/bootz/server/service"
 	"github.com/openconfig/bootz/server/entitymanager"
-	"github.com/openconfig/bootz/server/service"
-	"github.com/openconfig/bootz/server/fileentitymanager"
 	"google.golang.org/grpc"
 
 	log "github.com/golang/glog"
 )
 
 var (
-<<<<<<< HEAD
-	address = flag.String("address", "127.0.0.1:8999", "The address where the bootzserver will listen")
-)
-
-func main() {
-	em := fileentitymanager.New("config_file+test")
-	lis, err := net.Listen("tcp", *address)
-	if err != nil {
-		panic(fmt.Sprintf("failed to listen: %v", err))
-=======
 	port = flag.String("port", "", "The port to start the Bootz server on localhost")
 )
 
@@ -46,7 +30,7 @@
 	if *port == "" {
 		log.Exitf("no port selected. specify with the -port flag")
 	}
-	em := entitymanager.New()
+	em, err := entitymanager.New("test")
 	c := service.New(em)
 	s := grpc.NewServer()
 
@@ -59,16 +43,6 @@
 	err = s.Serve(lis)
 	if err != nil {
 		log.Exitf("Error serving grpc: %v", err)
->>>>>>> 2aa3219c
 	}
-	bootzService:=service.New(em); 
-	grpcSrv := grpc.NewServer()
-	grpcSrv.RegisterService(&bootz.Bootstrap_ServiceDesc, bootzService)
-	go func() {
-		err:=grpcSrv.Serve(lis); if err != nil {
-			log.Errorf("Failed to start server: %w", err)
-		}
-	}()
-	//grpcSrv.GracefulStop()
 
 }