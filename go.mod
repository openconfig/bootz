module github.com/openconfig/bootz

<<<<<<< HEAD
go 1.23.4
=======
go 1.21
toolchain go1.24.1
>>>>>>> 1abec85c

require (
	github.com/coredhcp/coredhcp v0.0.0-20230808195049-3e32ddb5ac86
	github.com/golang/glog v1.2.4
	github.com/google/go-cmp v0.6.0
	github.com/h-fam/errdiff v1.0.2
	github.com/insomniacslk/dhcp v0.0.0-20230908212754-65c27093e38a
	github.com/openconfig/gnmi v0.13.0
	github.com/openconfig/gnsi v1.4.3
	go.mozilla.org/pkcs7 v0.0.0-20210826202110-33d05740a352
	google.golang.org/grpc v1.69.4
	google.golang.org/grpc/cmd/protoc-gen-go-grpc v1.5.1
	google.golang.org/protobuf v1.36.2
)

require (
	github.com/chappjc/logrus-prefix v0.0.0-20180227015900-3a1d64819adb // indirect
	github.com/fsnotify/fsnotify v1.6.0 // indirect
	github.com/google/gopacket v1.1.19 // indirect
	github.com/hashicorp/hcl v1.0.0 // indirect
	github.com/josharian/native v1.1.0 // indirect
	github.com/magiconair/properties v1.8.7 // indirect
	github.com/mattn/go-colorable v0.1.13 // indirect
	github.com/mattn/go-isatty v0.0.19 // indirect
	github.com/mgutz/ansi v0.0.0-20200706080929-d51e80ef957d // indirect
	github.com/mitchellh/mapstructure v1.5.0 // indirect
	github.com/nxadm/tail v1.4.8 // indirect
	github.com/openconfig/gnoi v0.4.0 // indirect
	github.com/pelletier/go-toml/v2 v2.0.9 // indirect
	github.com/pierrec/lz4/v4 v4.1.18 // indirect
	github.com/rifflock/lfshook v0.0.0-20180920164130-b9218ef580f5 // indirect
	github.com/sirupsen/logrus v1.9.3 // indirect
	github.com/spf13/afero v1.9.5 // indirect
	github.com/spf13/cast v1.5.1 // indirect
	github.com/spf13/jwalterweatherman v1.1.0 // indirect
	github.com/spf13/pflag v1.0.6-0.20201009195203-85dd5c8bc61c // indirect
	github.com/spf13/viper v1.16.0 // indirect
	github.com/subosito/gotenv v1.4.2 // indirect
	github.com/u-root/uio v0.0.0-20230305220412-3e8cd9d6bf63 // indirect
<<<<<<< HEAD
	golang.org/x/crypto v0.35.0 // indirect
	golang.org/x/net v0.36.0 // indirect
	golang.org/x/sys v0.30.0 // indirect
	golang.org/x/term v0.29.0 // indirect
	golang.org/x/text v0.22.0 // indirect
	google.golang.org/genproto/googleapis/rpc v0.0.0-20250106144421-5f5ef82da422 // indirect
=======
	golang.org/x/crypto v0.36.0 // indirect
	golang.org/x/net v0.38.0 // indirect
	golang.org/x/sys v0.31.0 // indirect
	golang.org/x/term v0.30.0 // indirect
	golang.org/x/text v0.23.0 // indirect
	google.golang.org/genproto/googleapis/rpc v0.0.0-20230822172742-b8732ec3820d // indirect
>>>>>>> 1abec85c
	gopkg.in/ini.v1 v1.67.0 // indirect
	gopkg.in/yaml.v3 v3.0.1 // indirect
)<|MERGE_RESOLUTION|>--- conflicted
+++ resolved
@@ -1,11 +1,6 @@
 module github.com/openconfig/bootz
 
-<<<<<<< HEAD
-go 1.23.4
-=======
-go 1.21
-toolchain go1.24.1
->>>>>>> 1abec85c
+go 1.23.0
 
 require (
 	github.com/coredhcp/coredhcp v0.0.0-20230808195049-3e32ddb5ac86
@@ -45,21 +40,12 @@
 	github.com/spf13/viper v1.16.0 // indirect
 	github.com/subosito/gotenv v1.4.2 // indirect
 	github.com/u-root/uio v0.0.0-20230305220412-3e8cd9d6bf63 // indirect
-<<<<<<< HEAD
-	golang.org/x/crypto v0.35.0 // indirect
-	golang.org/x/net v0.36.0 // indirect
-	golang.org/x/sys v0.30.0 // indirect
-	golang.org/x/term v0.29.0 // indirect
-	golang.org/x/text v0.22.0 // indirect
-	google.golang.org/genproto/googleapis/rpc v0.0.0-20250106144421-5f5ef82da422 // indirect
-=======
 	golang.org/x/crypto v0.36.0 // indirect
 	golang.org/x/net v0.38.0 // indirect
 	golang.org/x/sys v0.31.0 // indirect
 	golang.org/x/term v0.30.0 // indirect
 	golang.org/x/text v0.23.0 // indirect
-	google.golang.org/genproto/googleapis/rpc v0.0.0-20230822172742-b8732ec3820d // indirect
->>>>>>> 1abec85c
+	google.golang.org/genproto/googleapis/rpc v0.0.0-20250106144421-5f5ef82da422 // indirect
 	gopkg.in/ini.v1 v1.67.0 // indirect
 	gopkg.in/yaml.v3 v3.0.1 // indirect
 )