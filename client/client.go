<<<<<<< HEAD
// Bootz client reference implementation.
=======
// Copyright 2023 Google LLC
//
// Licensed under the Apache License, Version 2.0 (the "License");
// you may not use this file except in compliance with the License.
// You may obtain a copy of the License at
//
//     https://www.apache.org/licenses/LICENSE-2.0
//
// Unless required by applicable law or agreed to in writing, software
// distributed under the License is distributed on an "AS IS" BASIS,
// WITHOUT WARRANTIES OR CONDITIONS OF ANY KIND, either express or implied.
// See the License for the specific language governing permissions and
// limitations under the License.

>>>>>>> ba45cdb2
package main

import (
	"context"
	"crypto"
	"crypto/rand"
	"crypto/rsa"
	"crypto/sha256"
	"crypto/tls"
	"crypto/x509"
	"encoding/base64"
	"encoding/json"
	"encoding/pem"
	"flag"
	"fmt"
	"os"
	"strings"
	"time"

	log "github.com/golang/glog"

	"github.com/openconfig/bootz/proto/bootz"
	"go.mozilla.org/pkcs7"
	"google.golang.org/grpc"
	"google.golang.org/grpc/credentials"
	"google.golang.org/protobuf/proto"
)

// Represents a 128 bit nonce.
const nonceLength = 16

var (
	verifyTLSCert = flag.Bool("verify_tls_cert", false, "Whether to verify the TLS certificate presented by the Bootz server. If false, all TLS connections are implicity trusted.")
	insecureBoot  = flag.Bool("insecure_boot", false, "Whether to start the emulated device in non-secure mode. This informs Bootz server to not provide ownership certificates or vouchers.")
	port          = flag.String("port", "", "The port to listen to on localhost for the bootz server.")
	rootCA        = flag.String("root_ca_cert_path", "../testdata/vendorca_pub.pem", "The relative path to a file containing a PEM encoded certificate for the manufacturer CA.")
)

// OwnershipVoucher wraps OwnershipVoucherInner.
type OwnershipVoucher struct {
	OV OwnershipVoucherInner `json:"ietf-voucher:voucher"`
}

// OwnershipVoucherInner defines the Ownership Voucher format. See https://www.rfc-editor.org/rfc/rfc8366.html.
type OwnershipVoucherInner struct {
	CreatedOn                  string `json:"created-on"`
	ExpiresOn                  string `json:"expires-on"`
	SerialNumber               string `json:"serial-number"`
	Assertion                  string `json:"assertion"`
	PinnedDomainCert           string `json:"pinned-domain-cert"`
	DomainCertRevocationChecks bool   `json:"domain-cert-revocation-checks"`
}

// pemEncodeCert adds the correct PEM headers and footers to a raw certificate block.
func pemEncodeCert(contents string) string {
	return strings.Join([]string{"-----BEGIN CERTIFICATE-----", contents, "-----END CERTIFICATE-----"}, "\n")
}

// validateArtifacts checks the signed artifacts in a GetBootstrapDataResponse. Specifically, it:
// - Checks that the OV in the response is signed by the manufacturer.
// - Checks that the serial number in the OV matches the one in the original request.
// - Verifies that the Ownership Certificate is in the chain of signers of the Pinned Domain Cert.
func validateArtifacts(serialNumber string, resp *bootz.GetBootstrapDataResponse, rootCA []byte) error {
	ov64 := resp.GetOwnershipVoucher()
	if len(ov64) == 0 {
		return fmt.Errorf("received empty ownership voucher from server")
	}

	oc := resp.GetOwnershipCertificate()
	if len(oc) == 0 {
		return fmt.Errorf("received empty ownership certificate from server")
	}

	// Decode the ownership voucher
	log.Infof("Decoding ownership voucher...")
	ov, err := base64.StdEncoding.DecodeString(string(ov64))
	if err != nil {
		return err
	}

	// Parse the PKCS7 message
	log.Infof("Parsing PKCS7 message in OV...")
	p7, err := pkcs7.Parse(ov)
	if err != nil {
		return err
	}

	// Unmarshal the ownership voucher into a struct.
	log.Infof("Unmarshalling OV into a struct...")
	parsedOV := OwnershipVoucher{}
	err = json.Unmarshal(p7.Content, &parsedOV)
	if err != nil {
		return err
	}

	// Create a CA pool for the device to validate that the vendor has signed this OV.
	log.Infof("Creating a CA pool for the device to validate the vendor has signed this OV")
	vendorCAPool := x509.NewCertPool()
	if !vendorCAPool.AppendCertsFromPEM(rootCA) {
		return fmt.Errorf("unable to add vendor root CA to pool")
	}
	log.Infof("=============================================================================")

	// Verify the ownership voucher with this CA.
	log.Infof("Verifying the OV with this CA")
	err = p7.VerifyWithChain(vendorCAPool)
	if err != nil {
		return err
	}
	log.Infof("Validated ownership voucher signed by vendor")

	log.Infof("=============================================================================")

	// Verify the serial number for this OV
	log.Infof("Verifying the serial number for this OV")
	if parsedOV.OV.SerialNumber != serialNumber {
		return fmt.Errorf("serial number from OV does not match request")
	}
	log.Infof("Verified serial number is %v", serialNumber)

	log.Infof("Adding PEM headers and footers to OV")
	pdCPEM := pemEncodeCert(parsedOV.OV.PinnedDomainCert)

	// Create a new pool with this PDC.
	log.Infof("Creating a new pool with the PDC")
	pdcPool := x509.NewCertPool()
	if !pdcPool.AppendCertsFromPEM([]byte(pdCPEM)) {
		return err
	}

	// Parse the Ownership Certificate.
	log.Infof("Parsing the OC")
	ocCert, err := certFromPemBlock(oc)
	if err != nil {
		return fmt.Errorf("failed to parse certificate: %v", err)
	}

	// Verify that the OC is signed by the PDC.
	log.Infof("Verifying that the OC is signed by the PDC")
	opts := x509.VerifyOptions{
		Roots:         pdcPool,
		Intermediates: x509.NewCertPool(),
	}
	if _, err := ocCert.Verify(opts); err != nil {
		return err
	}
	log.Infof("Validated ownership certificate with OV PDC")

	// Validate the response signature.
	log.Infof("=============================================================================")
	log.Infof("===================== Validating the response signature =====================")
	log.Infof("=============================================================================")
	log.Infof("Marshalling the response...")
	signedResponseBytes, err := proto.Marshal(resp.GetSignedResponse())
	if err != nil {
		return err
	}
	log.Infof("Sucessfully serialized the response")

	log.Infof("Calculating the sha256 sum to validate the response signature...")
	hashed := sha256.Sum256(signedResponseBytes)
	log.Infof("Decoding the response...")
	decodedSig, err := base64.StdEncoding.DecodeString(resp.GetResponseSignature())
	if err != nil {
		return err
	}
	log.Infof("Decoded the response string")

	log.Infof("Using the ownership certificate's public key to verify the signature... Note only RSA keys are supported")
	// Verify the signature with the ownership certificate's public key. Currently only RSA keys are supported.
	switch pub := ocCert.PublicKey.(type) {
	case *rsa.PublicKey:
		err = rsa.VerifyPKCS1v15(pub, crypto.SHA256, hashed[:], decodedSig)
		if err != nil {
			return fmt.Errorf("signature not verified: %v", err)
		}
	default:
		return fmt.Errorf("unsupported public key type: %T", pub)
	}
	log.Infof("Verified SignedResponse signature")
	return nil
}

func certFromPemBlock(data []byte) (*x509.Certificate, error) {
	block, _ := pem.Decode(data)
	if block == nil {
		return nil, fmt.Errorf("failed to parse certificate PEM")
	}
	return x509.ParseCertificate(block.Bytes)
}

// generateNonce() generates a fixed-length nonce.
func generateNonce() (string, error) {
	b := make([]byte, nonceLength)
	_, err := rand.Read(b)
	if err != nil {
		return "", err
	}
	return base64.StdEncoding.EncodeToString(b), nil
}

func main() {
	ctx := context.Background()
	flag.Parse()
	log.Infof("=============================================================================")
	log.Infof("=========================== BootZ Client Emulator ===========================")
	log.Infof("=============================================================================")

	log.Infof("=============================================================================")
	log.Infof("======================== Loading Root CA Certificate ========================")
	log.Infof("=============================================================================")
	if *rootCA == "" {
		log.Exitf("No Root CA certificate file specified")
	}
	log.Infof("Reading Root CA certificate file...")
	rootCABytes, err := os.ReadFile(*rootCA)
	if err != nil {
		log.Exitf("Error opening Root CA file: %v", err)
	}
	log.Infof("Successfully read Root CA certificate file")

	// Verify the Root CA cert is valid.
	log.Infof("Verifying Root CA certificate...")
	caCert, err := certFromPemBlock(rootCABytes)
	if err != nil {
		log.Exitf("Error parsing Root CA certificate")
	}
	log.Infof("Loaded Root CA certificate: %v", string(caCert.Subject.CommonName))

	log.Infof("=============================================================================")
	log.Infof("================== Constructing a fake device for testing ===================")
	log.Infof("=============================================================================")
	// Construct the fake device.
	// TODO: Allow these values to be set e.g. via a flag.
	chassis := bootz.ChassisDescriptor{
		Manufacturer: "Cisco",
		SerialNumber: "123",
		ControlCards: []*bootz.ControlCard{
			{
				SerialNumber: "123A",
				Slot:         1,
				PartNumber:   "123A",
			},
			{
				SerialNumber: "123B",
				Slot:         2,
				PartNumber:   "123B",
			},
		},
	}

	log.Infof("%v chassis %v starting with SecureOnly = %v", chassis.Manufacturer, chassis.SerialNumber, !*insecureBoot)

	// 1. DHCP Discovery of Bootstrap Server
	// This step emulates the retrieval of the bootz server IP
	// address from a DHCP server. In this case we always connect to localhost.
	log.Infof("=============================================================================")
	log.Infof("================ Starting DHCP discovery of bootstrap server ================")
	log.Infof("=============================================================================")
	if *port == "" {
		log.Exitf("No port provided.")
	}
	bootzAddress := fmt.Sprintf("localhost:%v", *port)
	log.Infof("Connecting to bootz server at address %q", bootzAddress)

	// 2. Bootstrapping Service
	// Device initiates a TLS-secured gRPC connection with the Bootz server.
	tlsConfig := &tls.Config{InsecureSkipVerify: !*verifyTLSCert}
	conn, err := grpc.Dial(bootzAddress, grpc.WithTransportCredentials(credentials.NewTLS(tlsConfig)))
	if err != nil {
		log.Exitf("Client unable to connect to Bootstrap Server: %v", err)
	}
	defer conn.Close()
	log.Infof("Creating a new bootstrap client")
	c := bootz.NewBootstrapClient(conn)
	log.Infof("Client connected to bootz server")

	// This is the active control card making the bootz request.
	log.Infof("=============================================================================")
	log.Infof("Setting active control card with serial number: %v, slot: %v, part number: %v",
		chassis.ControlCards[0].SerialNumber, chassis.ControlCards[0].Slot, chassis.ControlCards[0].PartNumber)
	activeControlCard := chassis.ControlCards[0]

	nonce := ""
	if !*insecureBoot {
		log.Infof("Device in secure boot mode, generating a nonce that the Bootz server will use to sign the response")
		// Generate a nonce that the Bootz server will use to sign the response.
		nonce, err = generateNonce()
		if err != nil {
			log.Exitf("Error generating nonce: %v", err)
		}
		log.Infof("Nonce of %v generated successfully", nonce)
	}

	log.Infof("=============================================================================")
	log.Infof("======================== Retrieving bootstrap data ==========================")
	log.Infof("=============================================================================")
	log.Infof("Building bootstrap data request")
	req := &bootz.GetBootstrapDataRequest{
		ChassisDescriptor: &chassis,
		// This is the active control card, e.g. the one making the bootz request.
		ControlCardState: &bootz.ControlCardState{
			SerialNumber: activeControlCard.GetSerialNumber(),
			Status:       bootz.ControlCardState_CONTROL_CARD_STATUS_NOT_INITIALIZED,
		},
		Nonce: nonce,
	}
	log.Infof("Built bootstrap data request with %v chassis %v and control card %v with status %v and nonce %v",
		req.ChassisDescriptor.Manufacturer, req.ChassisDescriptor.SerialNumber, req.ControlCardState.SerialNumber, req.ControlCardState.Status, req.Nonce)

	// Get bootstrapping data from Bootz server
	// TODO: Extract and parse response.
	log.Infof("Requesting Bootstrap Data from Bootz server")
	resp, err := c.GetBootstrapData(ctx, req)
	if err != nil {
		log.Exitf("Error calling GetBootstrapData: %v", err)
	}
	log.Infof("Successfully retrieved Bootstrap Data from server")

	// Only check OC, OV and response signature if SecureOnly is set.
	if !*insecureBoot {
		log.Infof("=============================================================================")
		log.Infof("====================== Validating response signature ========================")
		log.Infof("=============================================================================")
		if err := validateArtifacts(activeControlCard.GetSerialNumber(), resp, rootCABytes); err != nil {
			log.Exitf("Error validating signed data: %v", err)
		}
	}

	signedResp := resp.GetSignedResponse()
	if !*insecureBoot && signedResp.GetNonce() != nonce {
		log.Exitf("GetBootstrapDataResponse nonce does not match")
	}

	// TODO: Verify the hash of the intended image.
	// Simply print out the received configs we get. This section should actually contain the logic to verify and install the images and config.
	log.Infof("=============================================================================")
	log.Infof("===================== Processing control card configs =======================")
	log.Infof("=============================================================================")
	for _, data := range signedResp.GetResponses() {
		log.Infof("Received config for control card %v", data.GetSerialNum())
		log.Infof("Downloading image %+v...", data.GetIntendedImage())
		time.Sleep(time.Second * 5)
		log.Infof("Done")
		log.Infof("Installing boot config %+v...", data.GetBootConfig())
		time.Sleep(time.Second * 5)
		log.Infof("Done")
		log.Infof("=============================================================================")
	}

	// 6. ReportProgress
	log.Infof("=========================== Sending Status Report ===========================")
	log.Infof("=============================================================================")
	statusReq := &bootz.ReportStatusRequest{
		Status:        bootz.ReportStatusRequest_BOOTSTRAP_STATUS_SUCCESS,
		StatusMessage: "Bootstrap Success",
		States: []*bootz.ControlCardState{
			{
				Status:       bootz.ControlCardState_CONTROL_CARD_STATUS_INITIALIZED,
				SerialNumber: chassis.GetControlCards()[0].GetSerialNumber(),
			},
			{
				Status:       bootz.ControlCardState_CONTROL_CARD_STATUS_INITIALIZED,
				SerialNumber: chassis.GetControlCards()[1].GetSerialNumber(),
			},
		},
	}

	_, err = c.ReportStatus(ctx, statusReq)
	if err != nil {
		log.Exitf("Error reporting status: %v", err)
	}
	log.Infof("Status report sent")
	// At this point the device has minimal configuration and can receive further gRPC calls. After this, the TPM Enrollment and attestation occurs.
}<|MERGE_RESOLUTION|>--- conflicted
+++ resolved
@@ -1,6 +1,3 @@
-<<<<<<< HEAD
-// Bootz client reference implementation.
-=======
 // Copyright 2023 Google LLC
 //
 // Licensed under the Apache License, Version 2.0 (the "License");
@@ -15,7 +12,7 @@
 // See the License for the specific language governing permissions and
 // limitations under the License.
 
->>>>>>> ba45cdb2
+// Bootz client reference implementation.
 package main
 
 import (
